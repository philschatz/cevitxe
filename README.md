--- conflicted
+++ resolved
@@ -10,6 +10,7 @@
 - [x] Add chat example
 - [ ] Add instructions for running examples
 - [ ] Add known limitations
+- [ ] Snapshot recent state
 - [ ] Fix initial key workflow
 - [ ] Straighten out initial state
 - [ ] Don't mock webrtc-swarm
@@ -26,16 +27,11 @@
 Let's assume you have an application that works with one or more JSON documents. For example, a
 single "document" might represent a to-do list, a spreadsheet table, or a chat conversation.
 
-<<<<<<< HEAD
 Cevitxe exposes a document to your application as a Redux store. Internally, it's represented as an
 [Automerge](https://github.com/automerge/automerge) document. Automerge translates the user's changes into an
 append-only log of changes, and reconciles changes coming from other instances of your app.
-=======
-Cevitxe exposes a document to your application as a Redux store. Internally, the document state is
-managed by Automerge, which translates the user's changes into an append-only log of changes.
->>>>>>> df7380dd
-
-- **Persistence** This history is stored locally, along with a snapshot of a recent state. By
+
+- **Persistence** The change history is stored locally, along with a snapshot of a recent state. By
   default IndexedDB is used, but you can use any storage provider that implements the
   [`random-access-storage`](https://github.com/random-access-storage) interface.
 
@@ -118,7 +114,7 @@
 
 Automerge and Redux both treat state as immutable, but use different mechanisms for modifying state.
 
-Redux reducers take a previous state object and an action, and return a new state object.
+Redux reducers take a previous state object and an action, and construct a new state object to return.
 
 ```js
 const reducer = (state, {type, payload}) =>

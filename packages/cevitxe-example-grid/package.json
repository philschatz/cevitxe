--- conflicted
+++ resolved
@@ -6,11 +6,7 @@
   "private": true,
   "main": "src/index.tsx",
   "scripts": {
-<<<<<<< HEAD
-    "start": "SKIP_PREFLIGHT_CHECK=true react-app-rewired start",
-=======
     "start": "cross-env SKIP_PREFLIGHT_CHECK=true react-app-rewired start",
->>>>>>> bda356e4
     "test:e2e": "cypress open"
   },
   "dependencies": {

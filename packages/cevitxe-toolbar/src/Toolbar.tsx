--- conflicted
+++ resolved
@@ -10,15 +10,11 @@
 import { wordPair } from './wordPair'
 import { Status } from './Status'
 
-<<<<<<< HEAD
-export const Toolbar = ({ storeManager, onStoreReady, children }: React.PropsWithChildren<ToolbarProps<any>>) => {
-=======
 export const Toolbar = ({
   storeManager,
   onStoreReady,
   children,
 }: React.PropsWithChildren<ToolbarProps<any>>) => {
->>>>>>> bda356e4
   // Hooks
   const [discoveryKey, setDiscoveryKey] = useQueryParam('id', StringParam)
   const [, setAppStore] = useState()

--- conflicted
+++ resolved
@@ -13,19 +13,11 @@
 
 export const getMiddleware: MiddlewareFactory = <T>(
   feed: Feed<string>,
-<<<<<<< HEAD
-  watchableDoc: A.WatchableDoc<any>,
-  discoveryKey?: string
-) => {
-  return store => next => action => {
-    log('document', discoveryKey)
-=======
   docSet: DocSet<any>,
   proxyReducer: ProxyReducer,
   discoveryKey?: string
 ) => {
   return store => next => action => {
->>>>>>> 5d235d64
     // before changes
     // detect which documents will be changed and cache them
     const affectedDocs: DocMap = {} // cache for docs that will be changed

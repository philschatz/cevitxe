import A from 'automerge'
import { AnyAction, Middleware, Reducer, Store } from 'redux'
import { DocSetSync } from './DocSetSync'
import { StorageFeed } from 'StorageFeed'

<<<<<<< HEAD
export type ProxyReducer = (action: AnyAction) => ChangeMap | null
=======
export type ProxyReducer = (state: any, action: AnyAction) => ChangeMap | null
export type ReducerConverter = (proxyReducer: ProxyReducer, docSet: A.DocSet<any>) => Reducer
>>>>>>> 1c764849

export interface ChangeMap {
  [docId: string]: A.ChangeFn<any> | symbol
}

export interface StoreManagerOptions<T> {
  /** A Cevitxe proxy reducer that returns a ChangeMap (map of change functions) for each action. */
  proxyReducer: ProxyReducer
  /** Redux middlewares to add to the store. */
  middlewares?: Middleware[]
  /** The starting state of a blank document. */
  initialState: T
  /** A name for the storage feed, to distinguish this application's data from any other Cevitxe data stored on the same machine. */
  databaseName: string
  /** The address(es) of one or more signal servers to try. */
  urls?: string[]
}

export interface CreateStoreResult {
  feed: Feed<string>
  store: Store
}

export type MiddlewareFactory = (
  feed: StorageFeed,
  docSet: A.DocSet<any>,
  proxyReducer: ProxyReducer,
  discoveryKey?: string
) => Middleware

/**
 * A keychain maps a discovery key (the id we share to the signal server) with a public/private
 * keypair (which we use for storage etc). The discovery key can be any string that we think is
 * going to be unique on our signal hub servers.
 */
export interface Keychain {
  [discoveryKey: string]: KeyPair
}

export interface KeyPair {
  key: string
  secretKey: string
}

export interface Message {
  docId: string
  clock: A.Clock
  changes?: A.Change[]
}

export interface ReceiveMessagePayload {
  message: Message
  connection: DocSetSync
}

/**
 * `DocSetState` is a plain JavaScript representation of a DocSet. It is an object, each property of
 * which is also an object; so any primitive values or arrays need to be nested a couple of levels
 * in.
 */
export interface DocSetState<T = any> {
  [docId: string]: A.Doc<T>
}

/**
 * A `ChangeSet` is what we record in our storage feed.
 */
export interface ChangeSet {
  /** The ID of the document */
  docId: string
  /** One or more Automerge changes made to the document */
  changes: A.Change[]
  /** Special flag marking the document for deletion */
  isDelete?: boolean
}<|MERGE_RESOLUTION|>--- conflicted
+++ resolved
@@ -3,12 +3,7 @@
 import { DocSetSync } from './DocSetSync'
 import { StorageFeed } from 'StorageFeed'
 
-<<<<<<< HEAD
-export type ProxyReducer = (action: AnyAction) => ChangeMap | null
-=======
 export type ProxyReducer = (state: any, action: AnyAction) => ChangeMap | null
-export type ReducerConverter = (proxyReducer: ProxyReducer, docSet: A.DocSet<any>) => Reducer
->>>>>>> 1c764849
 
 export interface ChangeMap {
   [docId: string]: A.ChangeFn<any> | symbol

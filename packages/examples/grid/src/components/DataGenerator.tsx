--- conflicted
+++ resolved
@@ -73,12 +73,7 @@
   return (
     <div css={styles.toolbarGroup}>
       <div css={styles.menuWrapper}>
-<<<<<<< HEAD
-        <button type="button" onFocus={toggleMenu} onBlur={hideMenu} css={styles.button}>
-          Generate data
-=======
         <button
-          role="button"
           type="button"
           onFocus={toggleMenu}
           onBlur={hideMenu}
@@ -86,7 +81,6 @@
           disabled={progress > 0}
         >
           {progress ? 'Generating...' : 'Generate data'}
->>>>>>> af567761
         </button>
         <div css={menu(menuOpen)}>
           {[100, 1000, 10000, 100000].map(rows => (

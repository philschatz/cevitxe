/** @jsx jsx */

import { css, jsx } from '@emotion/core'
import { Toolbar } from 'cevitxe-toolbar'
import debug from 'debug'
import { DialogProvider } from 'muibox'
import { useState } from 'react'
import { Provider } from 'react-redux'
import Redux from 'redux'
import { cevitxe } from '../redux/store'
import { App } from './App'
import { Loading } from './Loading'

const log = debug('cevitxe:grid:shell')

export const Shell = () => {
  const [appStore, setAppStore] = useState<Redux.Store>()

  const onStoreReady = (store: Redux.Store) => {
<<<<<<< HEAD
    log('store ready', cevitxe.discoveryKey, store.getState())
=======
    log('store ready', cevitxe.documentId)
>>>>>>> af567761
    setAppStore(store)
  }

  return (
    <div css={styles.shell}>
      <Toolbar cevitxe={cevitxe} onStoreReady={onStoreReady} />
      {appStore === undefined ? (
        <Loading />
      ) : (
        <Provider store={appStore}>
          <DialogProvider>
            <App />
          </DialogProvider>
        </Provider>
      )}
    </div>
  )
}

const styles = {
  shell: css({
    display: 'flex',
    flexDirection: 'column',
    width: '100%',
    height: '100vh',
  }),
}<|MERGE_RESOLUTION|>--- conflicted
+++ resolved
@@ -17,11 +17,7 @@
   const [appStore, setAppStore] = useState<Redux.Store>()
 
   const onStoreReady = (store: Redux.Store) => {
-<<<<<<< HEAD
-    log('store ready', cevitxe.discoveryKey, store.getState())
-=======
-    log('store ready', cevitxe.documentId)
->>>>>>> af567761
+    log('store ready', cevitxe.discoveryKey)
     setAppStore(store)
   }
 

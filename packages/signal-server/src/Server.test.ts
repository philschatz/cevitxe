import { debug } from 'debug-deluxe'
import WebSocket from 'ws'
import { Server } from './Server'

const kill = require('kill-port')
const port = 1234
const url = `ws://localhost:${port}`
const introductionUrl = `${url}/introduction`
const connectUrl = `${url}/connect`

const log = debug('cevitxe:signal-server:tests')
const _log = console.log

describe('Server', () => {
  let server: Server
  let localId: string
  let remoteId: string
  let key: string
  let testId: number = 0

  beforeAll(async () => {
    // prevent server from logging 'listening on port...' during tests
    console.log = () => {}
    await kill(port, 'tcp') // kill anything that's still listening on our port (e.g. previous test run didn't end cleanly)
    server = new Server({ port })
    server.listen()
  })

  beforeEach(() => {
    testId += 1
    localId = `local-${testId}`
    remoteId = `remote-${testId}`
    key = `test-key-${testId}`
    log(`TEST ${testId}`)
  })

  afterEach(() => {})

  afterAll(() => {
    server.close()
    console.log = _log
  })

  const makeIntroductionRequest = (id: string, key: string) => {
    const peer = new WebSocket(`${introductionUrl}/${id}`)
    const joinMessage = { type: 'Join', id: id, join: [key] }
    peer.once('open', () => peer.send(JSON.stringify(joinMessage)))
    return peer
  }

  describe('Introduction', () => {
    it('should make a connection', done => {
      expect.assertions(3)

      server.once('introductionConnection', id => {
        expect(id).toEqual(localId)
      })

      const localPeer = new WebSocket(`${introductionUrl}/${localId}`)

      localPeer.once('open', () => {
        expect(server.peers).toHaveProperty(localId)
        expect(server.keys).toEqual({})
        done()
      })
    })

    it('should invite peers to connect', async () => {
      expect.assertions(4)

      const localPeer = makeIntroductionRequest(localId, key)
      const remotePeer = makeIntroductionRequest(remoteId, key) // need to make request even if we don't use the result

      const localDone = new Promise(resolve => {
        localPeer.once('message', d => {
          const invitation = JSON.parse(d.toString())
          expect(invitation.id).toEqual(remoteId)
          expect(invitation.keys).toEqual([key])
          resolve()
        })
      })
      const remoteDone = new Promise(resolve => {
        remotePeer.once('message', d => {
          const invitation = JSON.parse(d.toString())
          expect(invitation.id).toEqual(localId)
          expect(invitation.keys).toEqual([key])
          resolve()
        })
      })
      await Promise.all([localDone, remoteDone])
    })
  })

  describe('Peer connections', () => {
    it('should pipe connections between two peers', done => {
      expect.assertions(4)

      const localIntroductionPeer = makeIntroductionRequest(localId, key)
      const remoteIntroductionPeer = makeIntroductionRequest(remoteId, key) // need to make request even if we don't use the result

      localIntroductionPeer.once('message', d => {
        // recap of previous test: we'll get an invitation to connect to the remote peer
        const invitation = JSON.parse(d.toString())

        expect(invitation.id).toEqual(remoteId)
        expect(invitation.keys).toEqual([key])

        const localPeer = new WebSocket(`${connectUrl}/${localId}/${remoteId}/${key}`)
        const remotePeer = new WebSocket(`${connectUrl}/${remoteId}/${localId}/${key}`)

        // send message from local to remote
        localPeer.once('open', () => localPeer.send('DUDE!!'))
        remotePeer.once('message', d => {
          expect(d).toEqual('DUDE!!')
        })

        // send message from remote to local
        remotePeer.once('open', () => remotePeer.send('hello'))
        localPeer.once('message', d => {
          expect(d).toEqual('hello')
          done()
        })
      })
    })
  })
<<<<<<< HEAD

  describe('Three-way', () => {
    it('should pipe connections between three peers', done => {
      expect.assertions(6)
      const instances = [1, 2, 3]
      const ids = instances.map(d => `peer1-${testId}`)
      const introductionPeers = instances.map(d => makeIntroductionRequest(ids[d], key))
      introductionPeers.forEach((introductionPeer, index) =>
        introductionPeer.once('message', introductionMessage => {
          const invitation = JSON.parse(introductionMessage.toString())
          const peer = new WebSocket(`${connectUrl}/${ids[index]}/${invitation.id}/${key}`)
          peer.once('open', () => peer.send(`Message from peer ${index}`))
          peer.on('message', message => {
            expect(message).toBeTruthy()
          })
=======
  describe('N-way', () => {
    it('Should make introductions between all the peers', done => {
      const instances = ['a', 'b', 'c', 'd', 'e']
      const expectedInvitations = factorial(instances.length) / factorial(instances.length - 2) // Permutations of 2
      expect.assertions(expectedInvitations)
      const ids = instances.map(id => `peer-${id}-${testId}`)
      const introductionPeers = ids.map(d => makeIntroductionRequest(d, key))
      let invitations = 0
      introductionPeers.forEach(introductionPeer => {
        introductionPeer.on('message', invitationMessage => {
          const invitation = JSON.parse(invitationMessage.toString())
          expect(invitation.type).toBe('Connect')
          invitations++
          if (invitations === expectedInvitations) done()
>>>>>>> 07724b89
        })
      })
    })
  })
})

const factorial = (n: number): number => (n === 1 ? 1 : n * factorial(n - 1))<|MERGE_RESOLUTION|>--- conflicted
+++ resolved
@@ -123,23 +123,6 @@
       })
     })
   })
-<<<<<<< HEAD
-
-  describe('Three-way', () => {
-    it('should pipe connections between three peers', done => {
-      expect.assertions(6)
-      const instances = [1, 2, 3]
-      const ids = instances.map(d => `peer1-${testId}`)
-      const introductionPeers = instances.map(d => makeIntroductionRequest(ids[d], key))
-      introductionPeers.forEach((introductionPeer, index) =>
-        introductionPeer.once('message', introductionMessage => {
-          const invitation = JSON.parse(introductionMessage.toString())
-          const peer = new WebSocket(`${connectUrl}/${ids[index]}/${invitation.id}/${key}`)
-          peer.once('open', () => peer.send(`Message from peer ${index}`))
-          peer.on('message', message => {
-            expect(message).toBeTruthy()
-          })
-=======
   describe('N-way', () => {
     it('Should make introductions between all the peers', done => {
       const instances = ['a', 'b', 'c', 'd', 'e']
@@ -154,7 +137,6 @@
           expect(invitation.type).toBe('Connect')
           invitations++
           if (invitations === expectedInvitations) done()
->>>>>>> 07724b89
         })
       })
     })

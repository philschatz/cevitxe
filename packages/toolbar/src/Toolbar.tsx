/** @jsx jsx */
import { CSSObject, jsx } from '@emotion/core'
import { Cevitxe } from 'cevitxe'
import debug from 'debug'
import { Field, Formik } from 'formik'
import { codes } from 'keycode'
import React, { useEffect, useRef, useState } from 'react'
import Redux from 'redux'
import { StringParam, useQueryParam } from 'use-query-params'
import { wordPair } from './wordPair'

//TODO ToolbarProps<T>

export const Toolbar = ({ cevitxe, onStoreReady }: ToolbarProps<any>) => {
  // Hooks

  const [discoveryKey, setdiscoveryKey] = useQueryParam('id', StringParam)
  const [appStore, setAppStore] = useState()
  const [inputHasFocus, setInputHasFocus] = useState(false)
  const [busy, setBusy] = useState(false)

  const input = useRef<HTMLInputElement>() as React.RefObject<HTMLInputElement>

  // join or create store
  useEffect(() => {
    log('setup')
    if (discoveryKey) joinStore(discoveryKey)
    else createStore()
  }, []) // only runs on first render

  // select on focus
  useEffect(() => {
    if (inputHasFocus && input.current) input.current.select()
  }, [inputHasFocus])

  const log = debug(`cevitxe:toolbar:${discoveryKey}`)
  log('render')

  // Handlers

  const createStore = async () => {
    setBusy(true)
    const newdiscoveryKey = wordPair()
    setdiscoveryKey(newdiscoveryKey)
    const newStore = await cevitxe.createStore(newdiscoveryKey)
    setAppStore(newStore)
    onStoreReady(newStore)
    setBusy(false)
    log('created store', newdiscoveryKey)
    return newdiscoveryKey
  }

  const joinStore = async (newdiscoveryKey: string) => {
    if (busy) return
    setBusy(true)
    setdiscoveryKey(newdiscoveryKey)
    const newStore = await cevitxe.joinStore(newdiscoveryKey)
    setAppStore(newStore)
    onStoreReady(newStore)
    setBusy(false)
    log('joined store', newdiscoveryKey)
  }

  const url = (discoveryKey: string = '') =>
    `${location.protocol}//${location.host}/?id=${discoveryKey}`

  // Loads a discoveryKey by navigating to its URL
  const load = (discoveryKey: string | undefined) => {
    if (discoveryKey !== undefined) window.location.assign(url(discoveryKey))
  }

  return (
    <div css={styles.toolbar}>
      {appStore && (
        <Formik initialValues={{ discoveryKey }} onSubmit={() => load(discoveryKey)}>
          {({ values }) => {
            const newClick = async () => {
              const newdiscoveryKey = await createStore()
              setTimeout(() => load(newdiscoveryKey), 200)
            }

            const inputFocus = (e: Event) => {
              if (e && e.target) {
                const input = e.target as HTMLInputElement
                input.select()
              }
              setInputHasFocus(true)
            }

            // when the input loses focus, we need to wait a moment before hiding the menu
            // in case the blur was caused by clicking on a menu item
            const inputBlur = (e: Event) => setTimeout(() => setInputHasFocus(false), 100)

            const keyDown = (event: KeyboardEvent) => {
              if (event) {
                switch (event.which) {
                  case codes['enter']:
                  case codes['tab']:
                    load(values.discoveryKey)
                }
              }
            }
            return (
              <React.Fragment>
                <div css={styles.toolbarGroup}>
                  <div css={styles.menuWrapper}>
                    <Field
                      type="text"
                      name="discoveryKey"
                      css={styles.input}
                      onFocus={inputFocus}
                      onBlur={inputBlur}
                      onKeyDown={keyDown}
                    />
                    <div css={menu(inputHasFocus)}>
                      {cevitxe.knowndiscoveryKeys.map(discoveryKey => (
                        <a
                          key={discoveryKey}
                          role="button"
                          type="button"
                          href={url(discoveryKey)}
                          css={styles.menuItem}
                        >
                          {discoveryKey}
                        </a>
                      ))}
                    </div>
                  </div>
                  <div>
                    <a
                      role="button"
                      type="button"
                      href={url(values.discoveryKey)}
                      css={styles.button}
                    >
                      Join
                    </a>
                  </div>
                </div>
                <div css={styles.toolbarGroup}>
                  <button role="button" type="button" onClick={newClick} css={styles.button}>
                    New
                  </button>
                </div>
                <div css={styles.toolbarGroup}>
                  <label>{busy ? 'busy' : 'idle'}</label>
                </div>
                <div css={styles.toolbarGroup}>
                  <label>{cevitxe.connectionCount}</label>
                </div>
              </React.Fragment>
            )
          }}
        </Formik>
      )}
    </div>
  )
}

export interface ToolbarProps<T> {
  cevitxe: Cevitxe<T>
  onStoreReady: (store: Redux.Store) => void
}

const fontFamily = 'inconsolata, monospace'
const button: CSSObject = {
  background: 'white',
  border: '1px solid #ddd',
  boxSizing: 'border-box',
  color: 'black',
  cursor: 'pointer',
  display: 'block',
  fontFamily,
  fontSize: 14,
  ':hover': {
    background: 'lightBlue',
  },
  height: 30,
  lineHeight: 1,
  padding: '6px 15px',
  textDecoration: 'none',
}

<<<<<<< HEAD
const menu = (discoveryKeyHasFocus: boolean): CSSObject => ({
  display: discoveryKeyHasFocus ? 'block' : 'none',
=======
export const menu = (documentIdHasFocus: boolean): CSSObject => ({
  display: documentIdHasFocus ? 'block' : 'none',
>>>>>>> ba9b8b9f
  position: 'absolute',
  background: 'white',
  top: 30,
})

export const styles: Stylesheet = {
  toolbar: {
    background: '#eee',
    borderBottom: '1px solid #ddd',
    lineHeight: '1',
    display: 'flex',
    flexGrow: 0,
    alignItems: 'center',
    fontFamily,
    fontSize: 14,
    position: 'relative',
    zIndex: 9,
  },
  button: {
    ...button,
    textAlign: 'left',
    margin: '0 5px',
    borderRadius: 3,
    textTransform: 'uppercase',
  },
  input: {
    boxSizing: 'border-box',
    marginRight: 5,
    padding: '6px 15px',
    border: '1px solid #eee',
    borderRadius: '3px',
    ['::placeholder']: {
      fontStyle: 'normal!important',
    },
    height: 30,
    width: 175,
    fontFamily,
    fontSize: 14,
  },
  toolbarGroup: {
    borderRight: '1px solid #ddd',
    padding: 3,
    height: 30,
    minWidth: 40,
    textAlign: 'center',
    display: 'flex',
    label: {
      margin: 'auto',
      padding: '0 1em',
    },
  },
  menuWrapper: {
    position: 'relative',
    display: 'inline-block',
  },
  menuItem: {
    ...button,
    display: 'block',
    textAlign: 'left',
    marginTop: -2,
    width: 200,
    position: 'relative',
    zIndex: 99,
  },
}

type Stylesheet = { [k: string]: CSSObject | ((...args: any[]) => CSSObject) }<|MERGE_RESOLUTION|>--- conflicted
+++ resolved
@@ -181,13 +181,8 @@
   textDecoration: 'none',
 }
 
-<<<<<<< HEAD
 const menu = (discoveryKeyHasFocus: boolean): CSSObject => ({
   display: discoveryKeyHasFocus ? 'block' : 'none',
-=======
-export const menu = (documentIdHasFocus: boolean): CSSObject => ({
-  display: documentIdHasFocus ? 'block' : 'none',
->>>>>>> ba9b8b9f
   position: 'absolute',
   background: 'white',
   top: 30,

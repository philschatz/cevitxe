--- conflicted
+++ resolved
@@ -71,86 +71,11 @@
 
   return (
     <div css={styles.toolbar}>
-<<<<<<< HEAD
-      {appStore && (
-        <Formik initialValues={{ discoveryKey }} onSubmit={() => load(discoveryKey)}>
-          {({ values }) => {
-            const newClick = async () => {
-              const newdiscoveryKey = await createStore()
-              setTimeout(() => load(newdiscoveryKey), 200)
-            }
-
-            const inputFocus = (e: Event) => {
-              if (e && e.target) {
-                const input = e.target as HTMLInputElement
-                input.select()
-              }
-              setInputHasFocus(true)
-            }
-
-            // when the input loses focus, we need to wait a moment before hiding the menu
-            // in case the blur was caused by clicking on a menu item
-            const inputBlur = (e: Event) => setTimeout(() => setInputHasFocus(false), 100)
-
-            const keyDown = (event: KeyboardEvent) => {
-              if (event) {
-                switch (event.which) {
-                  case codes['enter']:
-                  case codes['tab']:
-                    load(values.discoveryKey)
-                }
-              }
-            }
-            return (
-              <React.Fragment>
-                <div css={styles.toolbarGroup}>
-                  <div css={styles.menuWrapper}>
-                    <Field
-                      type="text"
-                      name="discoveryKey"
-                      css={styles.input}
-                      onFocus={inputFocus}
-                      onBlur={inputBlur}
-                      onKeyDown={keyDown}
-                    />
-                    <div css={menu(inputHasFocus)}>
-                      {cevitxe.knownDiscoveryKeys.map(discoveryKey => (
-                        <a
-                          key={discoveryKey}
-                          role="button"
-                          type="button"
-                          href={url(discoveryKey)}
-                          css={styles.menuItem}
-                        >
-                          {discoveryKey}
-                        </a>
-                      ))}
-                    </div>
-                  </div>
-                  <div>
-                    <a
-                      role="button"
-                      type="button"
-                      href={url(values.discoveryKey)}
-                      css={styles.button}
-                    >
-                      Join
-                    </a>
-                  </div>
-                </div>
-                <div css={styles.toolbarGroup}>
-                  <button role="button" type="button" onClick={newClick} css={styles.button}>
-                    New
-                  </button>
-                </div>
-                <div css={styles.toolbarGroup}>
-                  <label>{busy ? 'busy' : 'idle'}</label>
-=======
-      <Formik initialValues={{ documentId }} onSubmit={() => load(documentId)}>
+      <Formik initialValues={{ discoveryKey }} onSubmit={() => load(discoveryKey)}>
         {({ values }) => {
           const newClick = async () => {
-            const newDocumentId = await createStore()
-            setTimeout(() => load(newDocumentId), 200)
+            const newDiscoveryKey = await createStore()
+            setTimeout(() => load(newDiscoveryKey), 200)
           }
 
           const inputFocus = (e: Event) => {
@@ -170,7 +95,7 @@
               switch (event.which) {
                 case codes['enter']:
                 case codes['tab']:
-                  load(values.documentId)
+                  load(values.discoveryKey)
               }
             }
           }
@@ -180,32 +105,41 @@
                 <div css={styles.menuWrapper}>
                   <Field
                     type="text"
-                    name="documentId"
+                    name="discoveryKey"
                     css={styles.input}
                     onFocus={inputFocus}
                     onBlur={inputBlur}
                     onKeyDown={keyDown}
                   />
                   <div css={menu(inputHasFocus)}>
-                    {cevitxe.knownDocumentIds.map(documentId => (
+                    {cevitxe.knownDiscoveryKeys.map(discoveryKey => (
                       <a
-                        key={documentId}
+                        key={discoveryKey}
                         role="button"
                         type="button"
-                        href={url(documentId)}
+                        href={url(discoveryKey)}
                         css={styles.menuItem}
                       >
-                        {documentId}
+                        {discoveryKey}
                       </a>
                     ))}
                   </div>
->>>>>>> af567761
                 </div>
                 <div>
-                  <a role="button" type="button" href={url(values.documentId)} css={styles.button}>
-                    Join
+                  <a
+                    role="button"
+                    type="button"
+                    href={url(values.discoveryKey)}
+                    css={styles.menuItem}
+                  >
+                    {discoveryKey}
                   </a>
                 </div>
+              </div>
+              <div>
+                <a role="button" type="button" href={url(values.discoveryKey)} css={styles.button}>
+                  Join
+                </a>
               </div>
               <div css={styles.toolbarGroup}>
                 <button role="button" type="button" onClick={newClick} css={styles.button}>
